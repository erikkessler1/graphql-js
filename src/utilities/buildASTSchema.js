--- conflicted
+++ resolved
@@ -183,9 +183,13 @@
     subscription: nodeMap.Subscription ? 'Subscription' : null,
   };
 
-  const definitionBuilder = new ASTDefinitionBuilder(nodeMap, typeName => {
-    throw new Error(`Type "${typeName}" not found in document.`);
-  });
+  const definitionBuilder = new ASTDefinitionBuilder(
+    nodeMap,
+    options,
+    typeName => {
+      throw new Error(`Type "${typeName}" not found in document.`);
+    }
+  );
 
   const types = typeDefs.map(
     def => definitionBuilder.buildType(def.name.value)
@@ -215,35 +219,23 @@
   }
 
   return new GraphQLSchema({
-<<<<<<< HEAD
-    query: getObjectType(operationTypes.query),
+    query: definitionBuilder.buildObjectType(operationTypes.query),
     mutation: operationTypes.mutation ?
-      getObjectType(operationTypes.mutation) :
+      definitionBuilder.buildObjectType(operationTypes.mutation) :
       null,
     subscription: operationTypes.subscription ?
-      getObjectType(operationTypes.subscription) :
-=======
-    query: definitionBuilder.buildObjectType(queryTypeName),
-    mutation: mutationTypeName ?
-      definitionBuilder.buildObjectType(mutationTypeName) :
-      null,
-    subscription: subscriptionTypeName ?
-      definitionBuilder.buildObjectType(subscriptionTypeName) :
->>>>>>> 57ba5802
+      definitionBuilder.buildObjectType(operationTypes.subscription) :
       null,
     types,
     directives,
     astNode: schemaDef,
   });
-}
-
-<<<<<<< HEAD
+
   function getOperationTypes(schema: SchemaDefinitionNode) {
     const opTypes = {};
     schema.operationTypes.forEach(operationType => {
       const typeName = operationType.type.name.value;
       const operation = operationType.operation;
-
       if (opTypes[operation]) {
         throw new Error(`Must provide only one ${operation} type in schema.`);
       }
@@ -256,30 +248,9 @@
     });
     return opTypes;
   }
-
-  function getDirective(
-    directiveNode: DirectiveDefinitionNode
-  ): GraphQLDirective {
-    return new GraphQLDirective({
-      name: directiveNode.name.value,
-      description: getDescription(directiveNode, options),
-      locations: directiveNode.locations.map(
-        node => ((node.value: any): DirectiveLocationEnum)
-      ),
-      args: directiveNode.arguments && makeInputValues(directiveNode.arguments),
-      astNode: directiveNode,
-    });
-  }
-
-  function getObjectType(name: string): GraphQLObjectType {
-    const type = typeDefNamed(name);
-    invariant(
-      type instanceof GraphQLObjectType,
-      'AST must provide object type.'
-    );
-    return (type: any);
-=======
-type TypeDefinitionsMap = { [typeName: string]: TypeDefinitionNode };
+}
+
+type TypeDefinitionsMap = ObjMap<TypeDefinitionNode>;
 type TypeResolver = (
   typeName: string,
   node?: ?NamedTypeNode
@@ -287,14 +258,17 @@
 
 export class ASTDefinitionBuilder {
   _typeDefinitionsMap: TypeDefinitionsMap;
+  _options: ?Options;
   _resolveType: TypeResolver;
   _cache: { [typeName: string]: GraphQLNamedType };
 
   constructor(
     typeDefinitionsMap: TypeDefinitionsMap,
+    options: ?Options,
     resolveType: TypeResolver
   ) {
     this._typeDefinitionsMap = typeDefinitionsMap;
+    this._options = options;
     this._resolveType = resolveType;
     // Initialize to the GraphQL built in scalars and introspection types.
     this._cache = {
@@ -324,7 +298,6 @@
       }
     }
     return this._cache[typeName];
->>>>>>> 57ba5802
   }
 
   buildType(ref: string | NamedTypeNode): GraphQLNamedType {
@@ -362,7 +335,7 @@
   buildDirective(directiveNode: DirectiveDefinitionNode): GraphQLDirective {
     return new GraphQLDirective({
       name: directiveNode.name.value,
-      description: getDescription(directiveNode),
+      description: getDescription(directiveNode, this._options),
       locations: directiveNode.locations.map(
         node => ((node.value: any): DirectiveLocationEnum)
       ),
@@ -375,7 +348,7 @@
   buildField(field: FieldDefinitionNode): GraphQLFieldConfig<*,*> {
     return {
       type: this._buildOutputType(field.type),
-      description: getDescription(field),
+      description: getDescription(field, this._options),
       args: this._makeInputValues(field.arguments),
       deprecationReason: getDeprecationReason(field),
       astNode: field,
@@ -405,15 +378,9 @@
     const typeName = def.name.value;
     return new GraphQLObjectType({
       name: typeName,
-<<<<<<< HEAD
-      description: getDescription(def, options),
-      fields: () => makeFieldDefMap(def),
-      interfaces: () => makeImplementedInterfaces(def),
-=======
-      description: getDescription(def),
+      description: getDescription(def, this._options),
       fields: () => this._makeFieldDefMap(def),
       interfaces: () => this._makeImplementedInterfaces(def),
->>>>>>> 57ba5802
       astNode: def,
     });
   }
@@ -424,17 +391,7 @@
     return keyValMap(
       def.fields,
       field => field.name.value,
-<<<<<<< HEAD
-      field => ({
-        type: produceOutputType(field.type),
-        description: getDescription(field, options),
-        args: makeInputValues(field.arguments),
-        deprecationReason: getDeprecationReason(field),
-        astNode: field,
-      })
-=======
       field => this.buildField(field)
->>>>>>> 57ba5802
     );
   }
 
@@ -451,7 +408,7 @@
         const type = this._buildInputType(value.type);
         return {
           type,
-          description: getDescription(value, options),
+          description: getDescription(value, this._options),
           defaultValue: valueFromAST(value.defaultValue, type),
           astNode: value,
         };
@@ -462,13 +419,8 @@
   _makeInterfaceDef(def: InterfaceTypeDefinitionNode) {
     return new GraphQLInterfaceType({
       name: def.name.value,
-<<<<<<< HEAD
-      description: getDescription(def, options),
-      fields: () => makeFieldDefMap(def),
-=======
-      description: getDescription(def),
+      description: getDescription(def, this._options),
       fields: () => this._makeFieldDefMap(def),
->>>>>>> 57ba5802
       astNode: def,
     });
   }
@@ -476,12 +428,12 @@
   _makeEnumDef(def: EnumTypeDefinitionNode) {
     return new GraphQLEnumType({
       name: def.name.value,
-      description: getDescription(def, options),
+      description: getDescription(def, this._options),
       values: keyValMap(
         def.values,
         enumValue => enumValue.name.value,
         enumValue => ({
-          description: getDescription(enumValue, options),
+          description: getDescription(enumValue, this._options),
           deprecationReason: getDeprecationReason(enumValue),
           astNode: enumValue,
         })
@@ -493,14 +445,8 @@
   _makeUnionDef(def: UnionTypeDefinitionNode) {
     return new GraphQLUnionType({
       name: def.name.value,
-<<<<<<< HEAD
-      description: getDescription(def, options),
-      types: def.types.map(t => produceObjectType(t)),
-=======
-      description: getDescription(def),
+      description: getDescription(def, this._options),
       types: def.types.map(t => this.buildObjectType(t)),
-      resolveType: cannotExecuteSchema,
->>>>>>> 57ba5802
       astNode: def,
     });
   }
@@ -508,7 +454,7 @@
   _makeScalarDef(def: ScalarTypeDefinitionNode) {
     return new GraphQLScalarType({
       name: def.name.value,
-      description: getDescription(def, options),
+      description: getDescription(def, this._options),
       astNode: def,
       serialize: value => value,
     });
@@ -517,13 +463,8 @@
   _makeInputObjectDef(def: InputObjectTypeDefinitionNode) {
     return new GraphQLInputObjectType({
       name: def.name.value,
-<<<<<<< HEAD
-      description: getDescription(def, options),
-      fields: () => makeInputValues(def.fields),
-=======
-      description: getDescription(def),
+      description: getDescription(def, this._options),
       fields: () => this._makeInputValues(def.fields),
->>>>>>> 57ba5802
       astNode: def,
     });
   }
@@ -549,10 +490,9 @@
  *        Provide true to use preceding comments as the description.
  *
  */
-<<<<<<< HEAD
-export function getDescription(
+function getDescription(
   node: { loc?: Location, description?: ?StringValueNode },
-  options?: Options,
+  options: ?Options,
 ): void | string {
   if (node.description) {
     return node.description.value;
@@ -566,9 +506,6 @@
 }
 
 function getLeadingCommentBlock(node: { loc?: Location }): void | string {
-=======
-function getDescription(node: { loc?: Location }): ?string {
->>>>>>> 57ba5802
   const loc = node.loc;
   if (!loc) {
     return;
